--- conflicted
+++ resolved
@@ -3,36 +3,17 @@
 # solution.  This test employs STS.
 
 # Modules
-<<<<<<< HEAD
-import logging
-import numpy as np
-import sys
-import scripts.utils.athena as athena
-sys.path.insert(0, '../../vis/python')
-import athena_read                            # noqa
-athena_read.check_nan_flag = True
-logger = logging.getLogger('athena' + __name__[7:])  # set logger name based on module
-=======
 # (needed for global variables modified in run_tests.py, even w/o athena.run(), etc.)
 import scripts.utils.athena as athena  # noqa
 import scripts.tests.diffusion.thermal_attenuation as thermal_attenuation
->>>>>>> 1a364581
+import logging
 
 thermal_attenuation.method = 'STS'
+thermal_attenuation.logger = logging.getLogger('athena' + __name__[7:])
 
-<<<<<<< HEAD
-def prepare(**kwargs):
-    logger.debug('Running test ' + __name__)
-    athena.configure('sts',
-                     prob='linear_wave',
-                     flux='hllc',
-                     eos='adiabatic')
-    athena.make()
-=======
 
 def prepare(*args, **kwargs):
     thermal_attenuation.prepare('sts', *args, **kwargs)
->>>>>>> 1a364581
 
 
 def run(**kwargs):
@@ -40,38 +21,4 @@
 
 
 def analyze():
-<<<<<<< HEAD
-    ksqr = (2.0*np.pi)**2
-    # decay rate = (19\nu/4+3\eta+3(\gamma-1)^2*kappa/gamma/4)*(2/15)*k^2
-    # (4nu/3+(gamma-1)^2/gamma*kappa)*k^2/2 decay rate of sound wave w/ thermal conduction
-    rate = 2.0*0.04/15.0*ksqr
-
-    basename = 'bin/DecayLinWave.block0.out2.'
-    nframe = 100
-    dumprate = 0.03
-    max_vy = np.zeros(nframe)
-    tt = np.zeros(nframe)
-    for i in range(nframe):
-        x1f, x2f, x3f, data = athena_read.vtk(basename+str(i).zfill(5)+'.vtk')
-        max_vy[i] = np.max(data['vel'][..., 1])
-        tt[i] = i*dumprate
-
-    # estimate the decay rate from simulation
-    new_rate, coeff = np.polyfit(tt, np.log(np.abs(max_vy)), 1, w=np.sqrt(np.abs(max_vy)))
-    new_rate = -new_rate
-    logger.info('[Decaying Linear Wave-3D STS]: Ref(decay_rate) = {}'.format(rate))
-    logger.info('[Decaying Linear Wave-3D STS]: New(decay_rate) = {}'.format(new_rate))
-
-    flag = True
-    error_rel = np.fabs(rate/new_rate-1.0)
-    if error_rel > 0.1:
-        logger.warning('[Decaying Linear Wave-3D STS]: decay rate is off by 10 percent')
-        flag = False
-    else:
-        logger.info(
-            '[Decaying Linear Wave-3D STS]: decay rate is within 10 percent precision')
-
-    return flag
-=======
-    return thermal_attenuation.analyze()
->>>>>>> 1a364581
+    return thermal_attenuation.analyze()