--- conflicted
+++ resolved
@@ -83,7 +83,6 @@
   virtual Real GetFace1Area(const int k, const int j, const int i);
   virtual Real GetFace2Area(const int k, const int j, const int i);
   virtual Real GetFace3Area(const int k, const int j, const int i);
-<<<<<<< HEAD
 //[diffusion
   // ...to compute area of faces joined by cell centers (for non-ideal MHD)
   virtual void VolCenterFace1Area(const int k, const int j, const int il, const int iu,
@@ -93,7 +92,6 @@
   virtual void VolCenterFace3Area(const int k, const int j, const int il, const int iu,
       AthenaArray<Real> &area);
 //diffusion]
-=======
 
   // ...to compute Laplacian of quantities in the coord system and orthogonal subspaces
   virtual void Laplacian(const AthenaArray<Real> &s, AthenaArray<Real> &delta_s,
@@ -109,7 +107,6 @@
     const int il, const int iu, const int jl, const int ju, const int kl, const int ku,
     const int nl, const int nu);
 
->>>>>>> b0b16e45
   // ...to compute volume of cells
   virtual void CellVolume(const int k, const int j, const int il, const int iu,
       AthenaArray<Real> &vol);
