--- conflicted
+++ resolved
@@ -625,7 +625,6 @@
     }
   }
 
-<<<<<<< HEAD
   if (CHEMRADIATION_ENABLED) {
     if (ContainVariable(output_params.variable, "rad") ||
         ContainVariable(output_params.variable, "prim") ||
@@ -709,8 +708,6 @@
       }
     }
   }
-=======
-
   // The following radiation/cosmic ray/thermal conduction are all
   // cell centered variable
   if (NR_RADIATION_ENABLED || IM_RADIATION_ENABLED) {
@@ -1023,7 +1020,7 @@
       }
     }
     //-------------------------------------------------------
-    for(int ifr=0; ifr<prad->nfreq; ++ifr) {
+    for (int ifr=0; ifr<prad->nfreq; ++ifr) {
       std::string sigmaa_ifr = "Sigma_a_" + std::to_string(ifr);
       std::string sigmas_ifr = "Sigma_s_" + std::to_string(ifr);
       std::string sigmap_ifr = "Sigma_p_" + std::to_string(ifr);
@@ -1059,9 +1056,8 @@
         AppendOutputDataNode(pod);
         num_vars_ += 1;
       }
-    }// end ifr loop
-  }// End (RADIATION_ENABLED)
-
+    } // end ifr loop
+  } // End (RADIATION_ENABLED)
 
   if (CR_ENABLED) {
     if (ContainVariable(output_params.variable, "Ec") ||
@@ -1145,11 +1141,7 @@
         num_vars_+=3;
       }
     }
-  }// end Cosmic Rays
-
-
-
->>>>>>> 5a598184
+  } // end Cosmic Rays
 
   // note, the Bcc variables are stored in a separate HDF5 dataset from the above Output
   // nodes, and it must come after those nodes in the linked list
@@ -1345,8 +1337,7 @@
             && pm->ncycle%ptype->output_params.dcycle == 0)
         || (pm->time >= pm->tlim)
         || (wtflag && ptype->output_params.file_type == "rst")) {
-<<<<<<< HEAD
-=======
+
       if (rad_mom && (NR_RADIATION_ENABLED || IM_RADIATION_ENABLED)) {
         for(int b=0; b<pm->nblocal; ++b) {
           pmb = pm->my_blocks(b);
@@ -1356,8 +1347,6 @@
         }
         rad_mom = false;
       }
-
->>>>>>> 5a598184
       if (first && ptype->output_params.file_type != "hst") {
         pm->ApplyUserWorkBeforeOutput(pin);
         first = false;
