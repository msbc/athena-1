--- conflicted
+++ resolved
@@ -68,18 +68,12 @@
 //  \brief data and function definitions for task list base class
 
 class TaskList {
-<<<<<<< HEAD
-friend class TimeIntegratorTaskList;
-friend class ChemistryIntegratorTaskList;
-friend class RadiationIntegratorTaskList;
-friend class GravitySolverTaskList;
-public:
-=======
   friend class TimeIntegratorTaskList;
   friend class GravitySolverTaskList;
   friend class SuperTimeStepTaskList;
- public:
->>>>>>> d4860c85
+  friend class ChemistryIntegratorTaskList;
+  friend class RadiationIntegratorTaskList;
+ public:
   explicit TaskList(Mesh *pm);
   // rule of five:
   virtual ~TaskList() = default;
@@ -164,166 +158,6 @@
   void StartupTaskList(MeshBlock *pmb, int stage) override;
 };
 
-<<<<<<< HEAD
-//--------------------------------------------------------------------------------------
-//! \class ChemistryIntegratorTaskList
-//  \brief data and function definitions for ChemistryIntegratorTaskList derived class
-//
-class ChemistryIntegratorTaskList : public TaskList {
-public:
-  ChemistryIntegratorTaskList(ParameterInput *pin, Mesh *pm);
-  ~ChemistryIntegratorTaskList() {};
-  void AddChemistryIntegratorTask(uint64_t id, uint64_t dep);
-  enum TaskStatus IntegrateSourceTerm(MeshBlock *pmb, int step);
-  enum TaskStatus StartSpeciesReceive(MeshBlock *pmb, int step);
-  enum TaskStatus ClearSpeciesReceive(MeshBlock *pmb, int step);
-  enum TaskStatus SpeciesSend(MeshBlock *pmb, int step);
-  enum TaskStatus SpeciesReceive(MeshBlock *pmb, int step);
-  //add advection term here. 
-};
-
-//--------------------------------------------------------------------------------------
-//! \class RadiationIntegratorTaskList
-//  \brief data and function definitions for RadiationIntegratorTaskList derived class
-//
-class RadiationIntegratorTaskList : public TaskList {
-public:
-  RadiationIntegratorTaskList(ParameterInput *pin, Mesh *pm);
-  ~RadiationIntegratorTaskList() {};
-  std::string integrator;
-  void AddRadiationIntegratorTask(uint64_t id, uint64_t dep);
-  enum TaskStatus LocalIntegratorJeans(MeshBlock *pmb, int step);
-  enum TaskStatus ConstRadiation(MeshBlock *pmb, int step);
-  //add six ray here
-  enum TaskStatus StartSixrayReceive(MeshBlock *pmb, int step);
-  enum TaskStatus GetColMB0(MeshBlock *pmb, int step);
-  enum TaskStatus GetColMB1(MeshBlock *pmb, int step);
-  enum TaskStatus GetColMB2(MeshBlock *pmb, int step);
-  enum TaskStatus GetColMB3(MeshBlock *pmb, int step);
-  enum TaskStatus GetColMB4(MeshBlock *pmb, int step);
-  enum TaskStatus GetColMB5(MeshBlock *pmb, int step);
-  enum TaskStatus RecvAndSend0(MeshBlock *pmb, int step);
-  enum TaskStatus RecvAndSend1(MeshBlock *pmb, int step);
-  enum TaskStatus RecvAndSend2(MeshBlock *pmb, int step);
-  enum TaskStatus RecvAndSend3(MeshBlock *pmb, int step);
-  enum TaskStatus RecvAndSend4(MeshBlock *pmb, int step);
-  enum TaskStatus RecvAndSend5(MeshBlock *pmb, int step);
-  enum TaskStatus UpdateRadiation(MeshBlock *pmb, int step);
-  enum TaskStatus ClearSixrayReceive(MeshBlock *pmb, int step);
-private:
-  enum TaskStatus RecvAndSend_direction(MeshBlock *pmb, int step, int direction);
-
-  
-};
-
-//--------------------------------------------------------------------------------------
-// 64-bit integers with "1" in different bit positions used to ID  each hydro task.
-
-namespace HydroIntegratorTaskNames {
-  const uint64_t NONE=0;
-  const uint64_t START_ALLRECV=1LL<<0;
-  const uint64_t CLEAR_ALLBND=1LL<<1;
-
-  const uint64_t CALC_HYDFLX=1LL<<2;
-  const uint64_t CALC_FLDFLX=1LL<<3;
-  const uint64_t CALC_RADFLX=1LL<<4;
-  const uint64_t CALC_CHMFLX=1LL<<5;
-
-  const uint64_t ADD_VISCFLX=1LL<<6;
-  const uint64_t ADD_HEATFLX=1LL<<7;
-  const uint64_t ADD_OHMFLX=1LL<<8;
-  const uint64_t ADD_ADFLX=1LL<<9;
-  const uint64_t ADD_HALLFLX=1LL<<10;
-
-  const uint64_t SEND_HYDFLX=1LL<<11;
-  const uint64_t SEND_FLDFLX=1LL<<12;
-  const uint64_t SEND_RADFLX=1LL<<13;
-  const uint64_t SEND_CHMFLX=1LL<<14;
-
-  const uint64_t RECV_HYDFLX=1LL<<15;
-  const uint64_t RECV_FLDFLX=1LL<<16;
-  const uint64_t RECV_RADFLX=1LL<<17;
-  const uint64_t RECV_CHMFLX=1LL<<18;
-
-  const uint64_t SRCTERM_HYD=1LL<<19;
-  const uint64_t SRCTERM_FLD=1LL<<20;
-  const uint64_t SRCTERM_RAD=1LL<<21;
-  const uint64_t SRCTERM_CHM=1LL<<22;
-
-  const uint64_t INT_HYD=1LL<<23;
-  const uint64_t INT_FLD=1LL<<24;
-  const uint64_t INT_RAD=1LL<<25;
-  const uint64_t INT_CHM=1LL<<26;
-
-  const uint64_t SEND_HYD=1LL<<27;
-  const uint64_t SEND_FLD=1LL<<28;
-  const uint64_t SEND_RAD=1LL<<29;
-  const uint64_t SEND_CHM=1LL<<30;
-
-  const uint64_t RECV_HYD=1LL<<31;
-  const uint64_t RECV_FLD=1LL<<32;
-  const uint64_t RECV_RAD=1LL<<33;
-  const uint64_t RECV_CHM=1LL<<34;
-
-  const uint64_t PROLONG =1LL<<35;
-  const uint64_t CON2PRIM=1LL<<36;
-  const uint64_t PHY_BVAL=1LL<<37;
-  const uint64_t USERWORK=1LL<<38;
-  const uint64_t NEW_DT  =1LL<<39;
-  const uint64_t AMR_FLAG=1LL<<40;
-
-  const uint64_t SOLV_GRAV=1LL<<41;
-  const uint64_t SEND_GRAV=1LL<<42;
-  const uint64_t RECV_GRAV=1LL<<43;
-  const uint64_t CORR_GFLX=1LL<<44;
-
-  const uint64_t STARTUP_INT=1LL<<45;
-  const uint64_t SEND_HYDSH=1LL<<46;
-  const uint64_t SEND_EMFSH=1LL<<47;
-  const uint64_t SEND_FLDSH=1LL<<48;
-  const uint64_t RECV_HYDSH=1LL<<49;
-  const uint64_t RECV_EMFSH=1LL<<50;
-  const uint64_t RECV_FLDSH=1LL<<51;
-  const uint64_t RMAP_EMFSH=1LL<<52;
-
-  const uint64_t DIFFUSE_HYD=1LL<<53;
-  const uint64_t DIFFUSE_FLD=1LL<<54;
-  const uint64_t CALC_DIFFUSIVITY=1LL<<55;
-}; // namespace HydroIntegratorTaskNames
-
-namespace ChemistryIntegratorTaskNames {
-  const uint64_t NONE=0;
-  const uint64_t INT_CHEM_SRC=1LL<<0; //chemistry source term
-  const uint64_t START_SPEC_RECV=1LL<<1; 
-  const uint64_t CLEAR_SPEC_RECV=1LL<<2; 
-  const uint64_t SEND_SPEC=1LL<<3; 
-  const uint64_t RECV_SPEC=1LL<<4; 
-  //add advection term here
-};
-
-namespace RadiationIntegratorTaskNames {
-  const uint64_t NONE=0;
-  const uint64_t INT_CONST=1LL<<0; //constant radiation, do nothing
-  const uint64_t INT_LOC_JEANS=1LL<<1; //local jeans shielding
-  //add six ray here
-  const uint64_t START_SIXRAY_RECV=1LL<<2; 
-  const uint64_t GET_COL_MB0=1LL<<3; 
-  const uint64_t GET_COL_MB1=1LL<<4; 
-  const uint64_t GET_COL_MB2=1LL<<5;
-  const uint64_t GET_COL_MB3=1LL<<6;
-  const uint64_t GET_COL_MB4=1LL<<7;
-  const uint64_t GET_COL_MB5=1LL<<8;
-  const uint64_t RECV_SEND_COL0=1LL<<9; 
-  const uint64_t RECV_SEND_COL1=1LL<<10;
-  const uint64_t RECV_SEND_COL2=1LL<<11;
-  const uint64_t RECV_SEND_COL3=1LL<<12;
-  const uint64_t RECV_SEND_COL4=1LL<<13;
-  const uint64_t RECV_SEND_COL5=1LL<<14;
-  const uint64_t UPDATE_RAD=1LL<<15;
-  const uint64_t CLEAR_SIXRAY_RECV=1LL<<16; 
-};
-
-=======
 //----------------------------------------------------------------------------------------
 //! \class SuperTimeStepTaskList
 //  \brief data and function definitions for SuperTimeStepTaskList derived class
@@ -367,6 +201,7 @@
  private:
   void StartupTaskList(MeshBlock *pmb, int stage) override;
 };
+
 
 //----------------------------------------------------------------------------------------
 // 64-bit integers with "1" in different bit positions used to ID each hydro task.
@@ -434,5 +269,6 @@
 const std::uint64_t DIFFUSE_FLD      = 1ULL<<48;
 const std::uint64_t CALC_DIFFUSIVITY = 1ULL<<49;
 } // namespace HydroIntegratorTaskNames
->>>>>>> d4860c85
+
+
 #endif // TASK_LIST_TASK_LIST_HPP_