--- conflicted
+++ resolved
@@ -44,6 +44,10 @@
 #include "parameter_input.hpp"
 #include "utils/utils.hpp"
 #include "task_list/task_list.hpp"
+#ifdef INCLUDE_CHEMISTRY
+#include "task_list/chemistry_task_list.hpp"
+#endif
+#include "task_list/radiation_task_list.hpp"
 
 // MPI/OpenMP headers
 #ifdef MPI_PARALLEL
@@ -307,25 +311,19 @@
   // Construct and initialize TaskList
 
   TaskList *ptlist;
-<<<<<<< HEAD
   TaskList *pchemlist = NULL;
   TaskList *pradlist = NULL;
-=======
-#ifdef ENABLE_EXCEPTIONS
->>>>>>> d4860c85
+#ifdef ENABLE_EXCEPTIONS
   try {
 #endif
     ptlist = new TimeIntegratorTaskList(pinput, pmesh);
-<<<<<<< HEAD
 #ifdef INCLUDE_CHEMISTRY
     pchemlist = new ChemistryIntegratorTaskList(pinput, pmesh);
 #endif
     if (RADIATION_ENABLED) {
       pradlist = new RadiationIntegratorTaskList(pinput, pmesh);
     }
-=======
-#ifdef ENABLE_EXCEPTIONS
->>>>>>> d4860c85
+#ifdef ENABLE_EXCEPTIONS
   }
   catch(std::bad_alloc& ba) {
     std::cout << "### FATAL ERROR in main" << std::endl << "memory allocation failed "
@@ -437,7 +435,6 @@
       }
     }
 
-<<<<<<< HEAD
     //time radiation
     if (RADIATION_ENABLED) {
       clock_t tstart_rad = clock();
@@ -453,7 +450,6 @@
 #ifdef INCLUDE_CHEMISTRY
     pchemlist->DoTaskListOneStage(pmesh, 1);
 #endif
-=======
     if (STS_ENABLED) {
       // compute nstages for this STS
       Real my_dt = pmesh->dt;
@@ -465,7 +461,6 @@
         pststlist->DoTaskListOneStage(pmesh,stage);
     }
 
->>>>>>> d4860c85
     if (pmesh->turb_flag > 1) pmesh->ptrbd->Driving(); // driven turbulence
 
     for (int stage=1; stage<=ptlist->nstages; ++stage) {
