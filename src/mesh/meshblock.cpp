//========================================================================================
// Athena++ astrophysical MHD code
// Copyright(C) 2014 James M. Stone <jmstone@princeton.edu> and other code contributors
// Licensed under the 3-clause BSD License, see LICENSE file for details
//========================================================================================
//! \file mesh.cpp
//  \brief implementation of functions in MeshBlock class

// C headers
#include <stdlib.h>
#include <string.h>  // memcpy

// C++ headers
#include <algorithm>  // sort
#include <iomanip>
#include <iostream>
#include <sstream>
#include <stdexcept>  // runtime_error
#include <string>     // c_str()

// Athena++ classes headers
#include "../athena.hpp"
#include "../athena_arrays.hpp"
#include "../bvals/bvals.hpp"
#include "../bvals/bvals_grav.hpp"
#include "../coordinates/coordinates.hpp"
#include "../eos/eos.hpp"
#include "../fft/athena_fft.hpp"
#include "../field/field.hpp"
#include "../globals.hpp"
#include "../gravity/gravity.hpp"
#include "../hydro/hydro.hpp"
#include "../parameter_input.hpp"
#include "../utils/buffer_utils.hpp"
#include "../reconstruct/reconstruction.hpp"
#include "../radiation/radiation.hpp"
#include "../species/species.hpp" 

// this class header
#include "mesh_refinement.hpp"
#include "meshblock_tree.hpp"
#include "mesh.hpp"

//----------------------------------------------------------------------------------------
// MeshBlock constructor: constructs coordinate, boundary condition, hydro, field
//                        and mesh refinement objects.

MeshBlock::MeshBlock(int igid, int ilid, LogicalLocation iloc, RegionSize input_block,
                     enum BoundaryFlag *input_bcs, Mesh *pm, ParameterInput *pin,
                     int igflag, bool ref_flag) {
  std::stringstream msg;
  int root_level;
  pmy_mesh = pm;
  root_level = pm->root_level;
  block_size = input_block;
  prev=NULL;
  next=NULL;
  gid=igid;
  lid=ilid;
  loc=iloc;
  gflag=igflag;
  cost=1.0;

  nuser_out_var = 0;
  nreal_user_meshblock_data_ = 0;
  nint_user_meshblock_data_ = 0;

  // initialize grid indices

  is = NGHOST;
  ie = is + block_size.nx1 - 1;

  if (block_size.nx2 > 1) {
    js = NGHOST;
    je = js + block_size.nx2 - 1;
  } else {
    js = je = 0;
  }

  if (block_size.nx3 > 1) {
    ks = NGHOST;
    ke = ks + block_size.nx3 - 1;
  } else {
    ks = ke = 0;
  }

  if (pm->multilevel==true) {
    cnghost=(NGHOST+1)/2+1;
    cis=cnghost; cie=cis+block_size.nx1/2-1;
    cjs=cje=cks=cke=0;
    if (block_size.nx2>1) // 2D or 3D
      cjs=cnghost, cje=cjs+block_size.nx2/2-1;
    if (block_size.nx3>1) // 3D
      cks=cnghost, cke=cks+block_size.nx3/2-1;
  }

  // construct objects stored in MeshBlock class.  Note in particular that the initial
  // conditions for the simulation are set in problem generator called from main, not
  // in the Hydro constructor

  // mesh-related objects


  // Boundary
  pbval  = new BoundaryValues(this, input_bcs, pin);

  // Coordinates
  if (COORDINATE_SYSTEM == "cartesian") {
    pcoord = new Cartesian(this, pin, false);
  } else if (COORDINATE_SYSTEM == "cylindrical") {
    pcoord = new Cylindrical(this, pin, false);
  } else if (COORDINATE_SYSTEM == "spherical_polar") {
    pcoord = new SphericalPolar(this, pin, false);
  } else if (COORDINATE_SYSTEM == "minkowski") {
    pcoord = new Minkowski(this, pin, false);
  } else if (COORDINATE_SYSTEM == "schwarzschild") {
    pcoord = new Schwarzschild(this, pin, false);
  } else if (COORDINATE_SYSTEM == "kerr-schild") {
    pcoord = new KerrSchild(this, pin, false);
  } else if (COORDINATE_SYSTEM == "gr_user") {
    pcoord = new GRUser(this, pin, false);
  }

  if (SELF_GRAVITY_ENABLED) pgrav = new Gravity(this, pin);
  if (SELF_GRAVITY_ENABLED == 1) {
    pgbval = new GravityBoundaryValues(this,input_bcs);
  }

  // Reconstruction (constructor may implicitly depend on Coordinates, and PPM variable
  // floors depend on EOS (but EOS not needed by Reconstruction constructor)
  precon = new Reconstruction(this, pin);

  if (pm->multilevel==true) pmr = new MeshRefinement(this, pin);

  // physics-related objects: may depend on Coordinates for diffusion terms
  phydro = new Hydro(this, pin);
  if (MAGNETIC_FIELDS_ENABLED) pfield = new Field(this, pin);
  peos = new EquationOfState(this, pin);

  // physics-related objects
  phydro = new Hydro(this, pin);
  if (MAGNETIC_FIELDS_ENABLED) pfield = new Field(this, pin);
  peos = new EquationOfState(this, pin);
  //new physics
  if (SPECIES_ENABLED){
    pspec = new Species(this, pin);
  } else {
    pspec = NULL;
  }
  if (RADIATION_ENABLED) {
    prad = new Radiation(this, pin);
  } else {
    prad = NULL;
  }

  // Create user mesh data
  InitUserMeshBlockData(pin);

  return;
}

//----------------------------------------------------------------------------------------
// MeshBlock constructor for restarts

MeshBlock::MeshBlock(int igid, int ilid, Mesh *pm, ParameterInput *pin,
           LogicalLocation iloc, RegionSize input_block, enum BoundaryFlag *input_bcs,
           Real icost, char *mbdata, int igflag) {
  std::stringstream msg;
  pmy_mesh = pm;
  prev=NULL;
  next=NULL;
  gid=igid;
  lid=ilid;
  loc=iloc;
  gflag=igflag;
  cost=icost;
  block_size = input_block;

  nuser_out_var = 0;
  nreal_user_meshblock_data_ = 0;
  nint_user_meshblock_data_ = 0;

  // initialize grid indices
  is = NGHOST;
  ie = is + block_size.nx1 - 1;

  if (block_size.nx2 > 1) {
    js = NGHOST;
    je = js + block_size.nx2 - 1;
  } else {
    js = je = 0;
  }

  if (block_size.nx3 > 1) {
    ks = NGHOST;
    ke = ks + block_size.nx3 - 1;
  } else {
    ks = ke = 0;
  }

  if (pm->multilevel==true) {
    cnghost=(NGHOST+1)/2+1;
    cis=cnghost; cie=cis+block_size.nx1/2-1;
    cjs=cje=cks=cke=0;
    if (block_size.nx2>1) // 2D or 3D
      cjs=cnghost, cje=cjs+block_size.nx2/2-1;
    if (block_size.nx3>1) // 3D
      cks=cnghost, cke=cks+block_size.nx3/2-1;
  }

  // (re-)create mesh-related objects in MeshBlock

  // Boundary
  pbval  = new BoundaryValues(this, input_bcs, pin);

  // (re-)create physics-related objects in MeshBlock
  //phydro = new Hydro(this, pin);
  //if (MAGNETIC_FIELDS_ENABLED) pfield = new Field(this, pin);
  //peos = new EquationOfState(this, pin);

  if (SELF_GRAVITY_ENABLED) pgrav = new Gravity(this, pin);
  if (SELF_GRAVITY_ENABLED == 1) {
    pgbval = new GravityBoundaryValues(this,input_bcs);
  }

  // Coordinates
  if (COORDINATE_SYSTEM == "cartesian") {
    pcoord = new Cartesian(this, pin, false);
  } else if (COORDINATE_SYSTEM == "cylindrical") {
    pcoord = new Cylindrical(this, pin, false);
  } else if (COORDINATE_SYSTEM == "spherical_polar") {
    pcoord = new SphericalPolar(this, pin, false);
  } else if (COORDINATE_SYSTEM == "minkowski") {
    pcoord = new Minkowski(this, pin, false);
  } else if (COORDINATE_SYSTEM == "schwarzschild") {
    pcoord = new Schwarzschild(this, pin, false);
  } else if (COORDINATE_SYSTEM == "kerr-schild") {
    pcoord = new KerrSchild(this, pin, false);
  } else if (COORDINATE_SYSTEM == "gr_user") {
    pcoord = new GRUser(this, pin, false);
  }

  // Reconstruction (constructor may implicitly depend on Coordinates)
  precon = new Reconstruction(this, pin);

<<<<<<< HEAD
=======
  if (pm->multilevel==true) pmr = new MeshRefinement(this, pin);

>>>>>>> 5fd9ea54
  // (re-)create physics-related objects in MeshBlock
  phydro = new Hydro(this, pin);
  if (MAGNETIC_FIELDS_ENABLED) pfield = new Field(this, pin);
  peos = new EquationOfState(this, pin);
<<<<<<< HEAD
  //new physics
  if (SPECIES_ENABLED) {
    pspec = new Species(this, pin);
  }
  if (RADIATION_ENABLED) {
    prad = new Radiation(this, pin);
  }

=======
>>>>>>> 5fd9ea54
  InitUserMeshBlockData(pin);

  int os=0;
  // load hydro and field data
  memcpy(phydro->u.data(), &(mbdata[os]), phydro->u.GetSizeInBytes());
  // load it into the half-step arrays too
  memcpy(phydro->u1.data(), &(mbdata[os]), phydro->u1.GetSizeInBytes());
  os += phydro->u.GetSizeInBytes();
  if (GENERAL_RELATIVITY) {
    memcpy(phydro->w.data(), &(mbdata[os]), phydro->w.GetSizeInBytes());
    os += phydro->w.GetSizeInBytes();
    memcpy(phydro->w1.data(), &(mbdata[os]), phydro->w1.GetSizeInBytes());
    os += phydro->w1.GetSizeInBytes();
  }
  if (MAGNETIC_FIELDS_ENABLED) {
    memcpy(pfield->b.x1f.data(), &(mbdata[os]), pfield->b.x1f.GetSizeInBytes());
    memcpy(pfield->b1.x1f.data(), &(mbdata[os]), pfield->b1.x1f.GetSizeInBytes());
    os += pfield->b.x1f.GetSizeInBytes();
    memcpy(pfield->b.x2f.data(), &(mbdata[os]), pfield->b.x2f.GetSizeInBytes());
    memcpy(pfield->b1.x2f.data(), &(mbdata[os]), pfield->b1.x2f.GetSizeInBytes());
    os += pfield->b.x2f.GetSizeInBytes();
    memcpy(pfield->b.x3f.data(), &(mbdata[os]), pfield->b.x3f.GetSizeInBytes());
    memcpy(pfield->b1.x3f.data(), &(mbdata[os]), pfield->b1.x3f.GetSizeInBytes());
    os += pfield->b.x3f.GetSizeInBytes();
  }
  // please add new physics here
#ifdef INCLUDE_CHEMISTRY
  memcpy(pspec->s.data(), &(mbdata[os]),
         pspec->s.GetSize()*sizeof(Real));
  os += pspec->s.GetSize();
#endif
  //TODO: note the order
  if (RADIATION_ENABLED) {
    memcpy(prad->ir.data(), &(mbdata[os]),
           prad->ir.GetSize()*sizeof(Real));
    os += prad->ir.GetSize();
  }

  // NEW_PHYSICS: add load of new physics from restart file here
  if (SELF_GRAVITY_ENABLED >= 1) {
    memcpy(pgrav->phi.data(), &(mbdata[os]), pgrav->phi.GetSizeInBytes());
    os += pgrav->phi.GetSizeInBytes();
  }

  // load user MeshBlock data
  for (int n=0; n<nint_user_meshblock_data_; n++) {
    memcpy(iuser_meshblock_data[n].data(), &(mbdata[os]),
           iuser_meshblock_data[n].GetSizeInBytes());
    os+=iuser_meshblock_data[n].GetSizeInBytes();
  }
  for (int n=0; n<nreal_user_meshblock_data_; n++) {
    memcpy(ruser_meshblock_data[n].data(), &(mbdata[os]),
           ruser_meshblock_data[n].GetSizeInBytes());
    os+=ruser_meshblock_data[n].GetSizeInBytes();
  }

  return;
}

//----------------------------------------------------------------------------------------
// MeshBlock destructor

MeshBlock::~MeshBlock() {
  if (prev!=NULL) prev->next=next;
  if (next!=NULL) next->prev=prev;

  delete pcoord;
  delete pbval;
  delete precon;
  if (pmy_mesh->multilevel == true) delete pmr;

  delete phydro;
  if (MAGNETIC_FIELDS_ENABLED) delete pfield;
  delete peos;
  //new physics
#ifdef INCLUDE_CHEMISTRY
  delete pspec;
#endif
  if (RADIATION_ENABLED) {
    delete prad;
  }
  if (SELF_GRAVITY_ENABLED) delete pgrav;
  if (SELF_GRAVITY_ENABLED==1) delete pgbval;

  // delete user output variables array
  if (nuser_out_var > 0) {
    user_out_var.DeleteAthenaArray();
    delete [] user_out_var_names_;
  }
  // delete user MeshBlock data
  for (int n=0; n<nreal_user_meshblock_data_; n++)
    ruser_meshblock_data[n].DeleteAthenaArray();
  if (nreal_user_meshblock_data_>0) delete [] ruser_meshblock_data;
  for (int n=0; n<nint_user_meshblock_data_; n++)
    iuser_meshblock_data[n].DeleteAthenaArray();
  if (nint_user_meshblock_data_>0) delete [] iuser_meshblock_data;
}

//----------------------------------------------------------------------------------------
//! \fn void MeshBlock::AllocateRealUserMeshBlockDataField(int n)
//  \brief Allocate Real AthenaArrays for user-defned data in MeshBlock

void MeshBlock::AllocateRealUserMeshBlockDataField(int n) {
  if (nreal_user_meshblock_data_!=0) {
    std::stringstream msg;
    msg << "### FATAL ERROR in MeshBlock::AllocateRealUserMeshBlockDataField"
        << std::endl << "User MeshBlock data arrays are already allocated" << std::endl;
    throw std::runtime_error(msg.str().c_str());
  }
  nreal_user_meshblock_data_=n;
  ruser_meshblock_data = new AthenaArray<Real>[n];
  return;
}

//----------------------------------------------------------------------------------------
//! \fn void MeshBlock::AllocateIntUserMeshBlockDataField(int n)
//  \brief Allocate integer AthenaArrays for user-defned data in MeshBlock

void MeshBlock::AllocateIntUserMeshBlockDataField(int n) {
  if (nint_user_meshblock_data_!=0) {
    std::stringstream msg;
    msg << "### FATAL ERROR in MeshBlock::AllocateIntusermeshblockDataField"
        << std::endl << "User MeshBlock data arrays are already allocated" << std::endl;
    throw std::runtime_error(msg.str().c_str());
    return;
  }
  nint_user_meshblock_data_=n;
  iuser_meshblock_data = new AthenaArray<int>[n];
  return;
}

//----------------------------------------------------------------------------------------
//! \fn void MeshBlock::AllocateUserOutputVariables(int n)
//  \brief Allocate user-defined output variables

void MeshBlock::AllocateUserOutputVariables(int n) {
  if (n<=0) return;
  if (nuser_out_var!=0) {
    std::stringstream msg;
    msg << "### FATAL ERROR in MeshBlock::AllocateUserOutputVariables"
        << std::endl << "User output variables are already allocated." << std::endl;
    throw std::runtime_error(msg.str().c_str());
    return;
  }
  nuser_out_var=n;
  int ncells1 = block_size.nx1 + 2*(NGHOST);
  int ncells2 = 1, ncells3 = 1;
  if (block_size.nx2 > 1) ncells2 = block_size.nx2 + 2*(NGHOST);
  if (block_size.nx3 > 1) ncells3 = block_size.nx3 + 2*(NGHOST);
  user_out_var.NewAthenaArray(nuser_out_var,ncells3,ncells2,ncells1);
  user_out_var_names_ = new std::string[n];
  return;
}


//----------------------------------------------------------------------------------------
//! \fn void MeshBlock::SetUserOutputVariableName(int n, const char *name)
//  \brief set the user-defined output variable name

void MeshBlock::SetUserOutputVariableName(int n, const char *name) {
  if (n>=nuser_out_var) {
    std::stringstream msg;
    msg << "### FATAL ERROR in MeshBlock::SetUserOutputVariableName"
        << std::endl << "User output variable is not allocated." << std::endl;
    throw std::runtime_error(msg.str().c_str());
    return;
  }
  user_out_var_names_[n]=name;
  return;
}

//----------------------------------------------------------------------------------------
//! \fn size_t MeshBlock::GetBlockSizeInBytes(void)
//  \brief Calculate the block data size required for restart.

size_t MeshBlock::GetBlockSizeInBytes(void) {
  size_t size;

  size=phydro->u.GetSizeInBytes();
  if (GENERAL_RELATIVITY) {
    size+=phydro->w.GetSizeInBytes();
    size+=phydro->w1.GetSizeInBytes();
  }
  if (MAGNETIC_FIELDS_ENABLED)
    size+=(pfield->b.x1f.GetSizeInBytes()+pfield->b.x2f.GetSizeInBytes()
          +pfield->b.x3f.GetSizeInBytes());
  // please add the size counter here when new physics is introduced
#ifdef INCLUDE_CHEMISTRY
  size+=pspec->s.GetSizeInBytes();
#endif
  if (RADIATION_ENABLED){
    size+=prad->ir.GetSizeInBytes();
  }
  if (SELF_GRAVITY_ENABLED)
    size+=pgrav->phi.GetSizeInBytes();

  // NEW_PHYSICS: modify the size counter here when new physics is introduced

  // calculate user MeshBlock data size
  for (int n=0; n<nint_user_meshblock_data_; n++)
    size+=iuser_meshblock_data[n].GetSizeInBytes();
  for (int n=0; n<nreal_user_meshblock_data_; n++)
    size+=ruser_meshblock_data[n].GetSizeInBytes();

  return size;
}<|MERGE_RESOLUTION|>--- conflicted
+++ resolved
@@ -243,16 +243,12 @@
   // Reconstruction (constructor may implicitly depend on Coordinates)
   precon = new Reconstruction(this, pin);
 
-<<<<<<< HEAD
-=======
   if (pm->multilevel==true) pmr = new MeshRefinement(this, pin);
 
->>>>>>> 5fd9ea54
   // (re-)create physics-related objects in MeshBlock
   phydro = new Hydro(this, pin);
   if (MAGNETIC_FIELDS_ENABLED) pfield = new Field(this, pin);
   peos = new EquationOfState(this, pin);
-<<<<<<< HEAD
   //new physics
   if (SPECIES_ENABLED) {
     pspec = new Species(this, pin);
@@ -261,8 +257,6 @@
     prad = new Radiation(this, pin);
   }
 
-=======
->>>>>>> 5fd9ea54
   InitUserMeshBlockData(pin);
 
   int os=0;
